--- conflicted
+++ resolved
@@ -30,7 +30,6 @@
 
     resources, context, prompt, response = query_rag(args.query_text, run_query=not args.no_response)
 
-<<<<<<< HEAD
     sources = get_ids_from_resources(resources)
     formatted_response = format_response_for_cli(response, sources)
     print(formatted_response)
@@ -38,23 +37,6 @@
 
 def format_response_for_cli(response: str, sources: list[str]):
     return f"Response: {response}\nSources: {sources}"
-=======
-def save_prompt_to_file(prompt, path='output/prompt.txt'):
-    if not os.path.exists('output'):
-        os.makedirs('output')
-    with open(path, 'w') as f:
-        f.write(prompt + '\n')
-
-
-def save_resources_to_file(results: list[tuple[str, int]], path='output/sorted_resources.txt'):
-    if not os.path.exists('output'):
-        os.makedirs('output')
-    with open(path, 'w', encoding='utf-8') as f:
-        for count, result in enumerate(results):
-            f.write(f'[{result[1]}]\n{result[0]}\n')
-            if count < len(results) - 1:
-                f.write('\n---\n\n')
->>>>>>> ca4a025a
 
 
 def query_model(prompt: str):
